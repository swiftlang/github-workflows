##===----------------------------------------------------------------------===##
##
## This source file is part of the Swift.org open source project
##
## Copyright (c) 2024 Apple Inc. and the Swift project authors
## Licensed under Apache License v2.0 with Runtime Library Exception
##
## See https://swift.org/LICENSE.txt for license information
## See https://swift.org/CONTRIBUTORS.txt for the list of Swift project authors
##
##===----------------------------------------------------------------------===##

# Retry configuration
$MaxRetries = 5
$RetryDelay = 5

function Invoke-WebRequestWithRetry {
    param (
        [string]$Uri,
        [string]$OutFile,
        [int]$TimeoutSec = 300
    )

    $attempt = 1

    while ($attempt -le $MaxRetries) {
        try {
            if ($attempt -gt 1) {
                Write-Host "Retry attempt $attempt of $MaxRetries after ${RetryDelay}s delay..."
                Start-Sleep -Seconds $RetryDelay
            }

            Write-Host "Attempt $attempt`: Downloading from $Uri"

            # Clean up any existing partial download
            if (Test-Path $OutFile) {
                Remove-Item -Force $OutFile -ErrorAction SilentlyContinue
            }

            # Get expected file size from HTTP headers
            $headRequest = Invoke-WebRequest -Uri $Uri -Method Head -UseBasicParsing -TimeoutSec 30
            $expectedSize = $null
            if ($headRequest.Headers.ContainsKey('Content-Length')) {
                $expectedSize = [long]$headRequest.Headers['Content-Length'][0]
                Write-Host "Expected file size: $([math]::Round($expectedSize / 1MB, 2)) MB"
            }

            # Download with progress tracking disabled for better performance
            $webClient = New-Object System.Net.WebClient
            $webClient.DownloadFile($Uri, $OutFile)
            $webClient.Dispose()

            # Verify file exists and has content
            if (-not (Test-Path $OutFile)) {
                throw "Download completed but file not found at $OutFile"
            }

            $actualSize = (Get-Item $OutFile).Length
            Write-Host "Downloaded file size: $([math]::Round($actualSize / 1MB, 2)) MB"

            # Verify file size matches expected size
            if ($expectedSize -and $actualSize -ne $expectedSize) {
                throw "File size mismatch. Expected: $expectedSize bytes, Got: $actualSize bytes"
            }

            # Verify file is not corrupted by checking if it's a valid PE executable
            $fileBytes = [System.IO.File]::ReadAllBytes($OutFile)
            if ($fileBytes.Length -lt 2 -or $fileBytes[0] -ne 0x4D -or $fileBytes[1] -ne 0x5A) {
                throw "Downloaded file is not a valid executable (missing MZ header)"
            }

            Write-Host "Download completed and verified successfully"
            return $true
        }
        catch {
            Write-Host "Download failed on attempt $attempt`: $($_.Exception.Message)"

            # Clean up partial download if it exists
            if (Test-Path $OutFile) {
                Remove-Item -Force $OutFile -ErrorAction SilentlyContinue
            }

            if ($attempt -eq $MaxRetries) {
                Write-Host "Download failed after $MaxRetries attempts"
                throw
            }
        }

        $attempt++
    }

    return $false
}
<<<<<<< HEAD

function Install-VisualStudioBuildTools {
    param (
        [string]$Url,
        [string]$Sha256
=======
Write-Host -NoNewLine 'Installing Visual Studio Build Tools ... '
$Process =
    Start-Process $env:TEMP\vs_buildtools.exe -Wait -PassThru -NoNewWindow -ArgumentList @(
        '--quiet',
        '--wait',
        '--norestart',
        '--nocache',
        '--add', 'Microsoft.VisualStudio.Component.Windows11SDK.22000',
        '--add', 'Microsoft.VisualStudio.Component.VC.Tools.x86.x64',
        '--add', 'Microsoft.VisualStudio.Component.VC.Tools.ARM64'
>>>>>>> 736dbca6
    )

    Set-Variable ErrorActionPreference Stop
    Set-Variable ProgressPreference SilentlyContinue

    $installerPath = "$env:TEMP\vs_buildtools.exe"

    Write-Host "Downloading Visual Studio Build Tools from $Url"

    try {
        Invoke-WebRequestWithRetry -Uri $Url -OutFile $installerPath
        Write-Host 'Download SUCCESS'
    }
    catch {
        Write-Host "Download FAILED: $($_.Exception.Message)"
        exit 1
    }

    Write-Host -NoNewLine ('Verifying SHA256 ({0}) ... ' -f $Sha256)
    $Hash = Get-FileHash $installerPath -Algorithm sha256
    if ($Hash.Hash -eq $VSB_SHA256) {
        Write-Host 'SUCCESS'
    } else {
        Write-Host  ('FAILED ({0})' -f $Hash.Hash)
        exit 1
    }

    Write-Host -NoNewLine 'Installing Visual Studio Build Tools ... '
    try {
        $Process = Start-Process $installerPath -Wait -PassThru -NoNewWindow -ArgumentList @(
            '--quiet',
            '--wait',
            '--norestart',
            '--nocache',
            '--add', 'Microsoft.VisualStudio.Component.Windows11SDK.22000',
            '--add', 'Microsoft.VisualStudio.Component.VC.Tools.x86.x64'
        )
        if ($Process.ExitCode -eq 0 -or $Process.ExitCode -eq 3010) {
            Write-Host 'SUCCESS'
        } else {
            Write-Host  ('FAILED ({0})' -f $Process.ExitCode)
            exit 1
        }
    }
    catch {
        Write-Host "FAILED: $($_.Exception.Message)"
        Remove-Item -Force $installerPath -ErrorAction SilentlyContinue
        exit 1
    }

    Remove-Item -Force $installerPath -ErrorAction SilentlyContinue
}

$VSB = 'https://download.visualstudio.microsoft.com/download/pr/5536698c-711c-4834-876f-2817d31a2ef2/c792bdb0fd46155de19955269cac85d52c4c63c23db2cf43d96b9390146f9390/vs_BuildTools.exe'
$VSB_SHA256 = 'C792BDB0FD46155DE19955269CAC85D52C4C63C23DB2CF43D96B9390146F9390'

Install-VisualStudioBuildTools -Url $VSB -Sha256 $VSB_SHA256<|MERGE_RESOLUTION|>--- conflicted
+++ resolved
@@ -91,24 +91,11 @@
 
     return $false
 }
-<<<<<<< HEAD
 
 function Install-VisualStudioBuildTools {
     param (
         [string]$Url,
         [string]$Sha256
-=======
-Write-Host -NoNewLine 'Installing Visual Studio Build Tools ... '
-$Process =
-    Start-Process $env:TEMP\vs_buildtools.exe -Wait -PassThru -NoNewWindow -ArgumentList @(
-        '--quiet',
-        '--wait',
-        '--norestart',
-        '--nocache',
-        '--add', 'Microsoft.VisualStudio.Component.Windows11SDK.22000',
-        '--add', 'Microsoft.VisualStudio.Component.VC.Tools.x86.x64',
-        '--add', 'Microsoft.VisualStudio.Component.VC.Tools.ARM64'
->>>>>>> 736dbca6
     )
 
     Set-Variable ErrorActionPreference Stop
@@ -144,7 +131,8 @@
             '--norestart',
             '--nocache',
             '--add', 'Microsoft.VisualStudio.Component.Windows11SDK.22000',
-            '--add', 'Microsoft.VisualStudio.Component.VC.Tools.x86.x64'
+            '--add', 'Microsoft.VisualStudio.Component.VC.Tools.x86.x64',
+            '--add', 'Microsoft.VisualStudio.Component.VC.Tools.ARM64'
         )
         if ($Process.ExitCode -eq 0 -or $Process.ExitCode -eq 3010) {
             Write-Host 'SUCCESS'
